/**
 * Copyright (c) Meta Platforms, Inc. and affiliates.
 *
 * This source code is licensed under the MIT license found in the
 * LICENSE file in the root directory of this source tree.
 *
 * @format
 */

import os from 'os';
import fs from 'fs-extra';
import {resolve} from 'path';
import {Settings, Tristate} from 'flipper-common';
import {readFile, writeFile, pathExists, mkdirp} from 'fs-extra';
import {flipperSettingsFolder} from './paths';

export async function loadSettings(
  settingsString: string = '',
): Promise<Settings> {
  if (settingsString !== '') {
    try {
      return await replaceDefaultSettings(JSON.parse(settingsString));
    } catch (e) {
      throw new Error("couldn't read the user settingsString");
    }
  }
  if (!pathExists(getSettingsFile())) {
    return getDefaultSettings();
  }
  try {
    const json = await readFile(getSettingsFile(), {encoding: 'utf8'});
    return JSON.parse(json);
  } catch (e) {
    console.warn('Failed to load settings file', e);
    return getDefaultSettings();
  }
}

export async function saveSettings(settings: Settings): Promise<void> {
  await mkdirp(flipperSettingsFolder);
  await writeFile(getSettingsFile(), JSON.stringify(settings, null, 2), {
    encoding: 'utf8',
  });
}

function getSettingsFile() {
  return resolve(flipperSettingsFolder, 'settings.json');
}

export const DEFAULT_ANDROID_SDK_PATH = getDefaultAndroidSdkPath();

async function getDefaultSettings(): Promise<Settings> {
  return {
<<<<<<< HEAD
    androidHome: getDefaultAndroidSdkPath(),
    androidUserId: '0',
=======
    androidHome: await getDefaultAndroidSdkPath(),
>>>>>>> a5530c15
    enableAndroid: true,
    enableIOS: os.platform() === 'darwin',
    enablePhysicalIOS: os.platform() === 'darwin',
    enablePrefetching: Tristate.Unset,
    idbPath: '/usr/local/bin/idb',
    reactNative: {
      shortcuts: {
        enabled: false,
        reload: 'Alt+Shift+R',
        openDevMenu: 'Alt+Shift+D',
      },
    },
    darkMode: 'light',
    showWelcomeAtStartup: true,
    suppressPluginErrors: false,
    persistDeviceData: false,
    enablePluginMarketplace: false,
    marketplaceURL: '',
    enablePluginMarketplaceAutoUpdate: true,
    server: {
      enabled: false,
    },
  };
}

async function getDefaultAndroidSdkPath() {
  if (os.platform() === 'win32') {
    return `${os.homedir()}\\AppData\\Local\\android\\sdk`;
  }

  // non windows platforms

  // created when created a project in Android Studio
  const androidStudioSdkPath = `${os.homedir()}/Library/Android/sdk`;
  if (await fs.exists(androidStudioSdkPath)) {
    return androidStudioSdkPath;
  }

  return '/opt/android_sdk';
}

async function replaceDefaultSettings(
  userSettings: Partial<Settings>,
): Promise<Settings> {
  return {...(await getDefaultSettings()), ...userSettings};
}<|MERGE_RESOLUTION|>--- conflicted
+++ resolved
@@ -51,12 +51,8 @@
 
 async function getDefaultSettings(): Promise<Settings> {
   return {
-<<<<<<< HEAD
-    androidHome: getDefaultAndroidSdkPath(),
+    androidHome: await getDefaultAndroidSdkPath(),
     androidUserId: '0',
-=======
-    androidHome: await getDefaultAndroidSdkPath(),
->>>>>>> a5530c15
     enableAndroid: true,
     enableIOS: os.platform() === 'darwin',
     enablePhysicalIOS: os.platform() === 'darwin',
