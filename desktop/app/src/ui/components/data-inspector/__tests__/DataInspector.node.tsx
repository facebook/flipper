/**
 * Copyright (c) Facebook, Inc. and its affiliates.
 *
 * This source code is licensed under the MIT license found in the
 * LICENSE file in the root directory of this source tree.
 *
 * @format
 */

import * as React from 'react';
import {render, fireEvent, waitFor, act} from '@testing-library/react';

try {
  jest.mock('../../../../fb/Logger');
} catch {
  jest.mock('../../../../fb-stubs/Logger');
}

import ManagedDataInspector from '../ManagedDataInspector';
import {sleep} from '../../../../utils';

const mocks = {
  requestIdleCallback(fn: Function) {
    return setTimeout(fn, 1);
  },
  cancelIdleCallback(handle: any) {
    clearTimeout(handle);
  },
};

beforeAll(() => {
  Object.keys(mocks).forEach((key) => {
    // @ts-ignore
    if (!global[key]) {
      // @ts-ignore
      global[key] = mocks[key];
    }
  });
});

afterAll(() => {
  Object.keys(mocks).forEach((key) => {
    // @ts-ignore
    if (global[key] === mocks[key]) {
      // @ts-ignore
      delete global[key];
    }
  });
});

const json = {
  data: {
    is: {
      awesomely: 'cool',
    },
    and: {
      also: 'json',
    },
  },
};

describe('DataInspector', () => {
  if (process.platform === 'win32') {
    test('Skipping on Windows due to mocking not working', () => {});
    return;
  }

  test('changing collapsed property works', async () => {
    const res = render(
      <ManagedDataInspector data={json} collapsed expandRoot />,
    );
    expect(await res.findByText(/is/)).toBeTruthy(); // from expandRoot
    expect((await res.queryAllByText(/cool/)).length).toBe(0);

    res.rerender(
      <ManagedDataInspector data={json} collapsed={false} expandRoot />,
    );
    await waitFor(() => res.findByText(/cool/));

    res.rerender(
      <ManagedDataInspector data={json} collapsed={true} expandRoot />,
    );
    expect((await res.queryAllByText(/cool/)).length).toBe(0);
  });

  test('can manually collapse properties', async () => {
    const res = render(
      <ManagedDataInspector data={json} collapsed expandRoot />,
    );

    await res.findByText(/is/); // previewed as key, like: "data: {is, and}"
    expect((await res.queryAllByText(/awesomely/)).length).toBe(0);

    // expand twice
    fireEvent.click(await res.findByText(/data/));
    await res.findByText(/awesomely/);
    expect((await res.queryAllByText(/cool/)).length).toBe(0);

    fireEvent.click(await res.findByText(/is/));
    await res.findByText(/cool/);
    expect((await res.queryAllByText(/json/)).length).toBe(0); // this node is not shown

    // collapsing everything again
    fireEvent.click(await res.findByText(/data/));
    await waitFor(() => {
      expect(res.queryByText(/awesomely/)).toBeNull();
    });

<<<<<<< HEAD
    // expand everything again, expanded paths will have been remembered
    fireEvent.click(await res.findByText(/data/));
    await res.findByText(/is/);
    await res.findByText(/awesomely/);
    expect((await res.queryAllByText(/json/)).length).toBe(0);
  });
=======
  // expand everything again, expanded paths will have been remembered
  fireEvent.click(await res.findByText(/data/));
  await res.findByText(/is/);
  await res.findByText(/awesomely/);
  await waitFor(() => {
    expect(res.queryByText(/json/)).toBeNull();
  });
});

test('can filter for data', async () => {
  const res = render(
    <ManagedDataInspector data={json} collapsed={false} expandRoot />,
  );
  await res.findByText(/awesomely/); // everything is shown

  // act here is used to make sure the highlight changes have propagated
  await act(async () => {
    res.rerender(
      <ManagedDataInspector
        data={json}
        collapsed={false}
        expandRoot
        filter="sOn"
      />,
    );
    await sleep(200);
  });

  const element = await res.findByText(/son/); // N.B. search for 'son', as the text was split up
  // snapshot to make sure the hilighiting did it's job
  expect(element.parentElement).toMatchInlineSnapshot(`
    <span>
      "j
      <span
        class="css-1tdfls1"
      >
        son
      </span>
      "
    </span>
  `);
  // hides the other part of the tree
  await waitFor(() => {
    expect(res.queryByText(/cool/)).toBeNull();
  });

  // find by key
  await act(async () => {
    res.rerender(
      <ManagedDataInspector
        data={json}
        collapsed={false}
        expandRoot
        filter="somel"
      />,
    );
    await sleep(200);
  });

  await res.findByText(/cool/);
  // hides the other part of the tree
  await waitFor(() => {
    expect(res.queryByText(/json/)).toBeNull();
  });

  await act(async () => {
    res.rerender(
      <ManagedDataInspector
        data={json}
        collapsed={false}
        expandRoot
        filter=""
      />,
    );
    await sleep(200);
  });

  // everything visible again
  await res.findByText(/awesomely/);
  await res.findByText(/json/);
>>>>>>> fdff6aea
});<|MERGE_RESOLUTION|>--- conflicted
+++ resolved
@@ -106,45 +106,37 @@
       expect(res.queryByText(/awesomely/)).toBeNull();
     });
 
-<<<<<<< HEAD
     // expand everything again, expanded paths will have been remembered
     fireEvent.click(await res.findByText(/data/));
     await res.findByText(/is/);
     await res.findByText(/awesomely/);
-    expect((await res.queryAllByText(/json/)).length).toBe(0);
-  });
-=======
-  // expand everything again, expanded paths will have been remembered
-  fireEvent.click(await res.findByText(/data/));
-  await res.findByText(/is/);
-  await res.findByText(/awesomely/);
-  await waitFor(() => {
-    expect(res.queryByText(/json/)).toBeNull();
-  });
-});
-
-test('can filter for data', async () => {
-  const res = render(
-    <ManagedDataInspector data={json} collapsed={false} expandRoot />,
-  );
-  await res.findByText(/awesomely/); // everything is shown
-
-  // act here is used to make sure the highlight changes have propagated
-  await act(async () => {
-    res.rerender(
-      <ManagedDataInspector
-        data={json}
-        collapsed={false}
-        expandRoot
-        filter="sOn"
-      />,
-    );
-    await sleep(200);
+    await waitFor(() => {
+      expect(res.queryByText(/json/)).toBeNull();
+    });
   });
 
-  const element = await res.findByText(/son/); // N.B. search for 'son', as the text was split up
-  // snapshot to make sure the hilighiting did it's job
-  expect(element.parentElement).toMatchInlineSnapshot(`
+  test('can filter for data', async () => {
+    const res = render(
+      <ManagedDataInspector data={json} collapsed={false} expandRoot />,
+    );
+    await res.findByText(/awesomely/); // everything is shown
+
+    // act here is used to make sure the highlight changes have propagated
+    await act(async () => {
+      res.rerender(
+        <ManagedDataInspector
+          data={json}
+          collapsed={false}
+          expandRoot
+          filter="sOn"
+        />,
+      );
+      await sleep(200);
+    });
+
+    const element = await res.findByText(/son/); // N.B. search for 'son', as the text was split up
+    // snapshot to make sure the hilighiting did it's job
+    expect(element.parentElement).toMatchInlineSnapshot(`
     <span>
       "j
       <span
@@ -155,44 +147,44 @@
       "
     </span>
   `);
-  // hides the other part of the tree
-  await waitFor(() => {
-    expect(res.queryByText(/cool/)).toBeNull();
+    // hides the other part of the tree
+    await waitFor(() => {
+      expect(res.queryByText(/cool/)).toBeNull();
+    });
+
+    // find by key
+    await act(async () => {
+      res.rerender(
+        <ManagedDataInspector
+          data={json}
+          collapsed={false}
+          expandRoot
+          filter="somel"
+        />,
+      );
+      await sleep(200);
+    });
+
+    await res.findByText(/cool/);
+    // hides the other part of the tree
+    await waitFor(() => {
+      expect(res.queryByText(/json/)).toBeNull();
+    });
+
+    await act(async () => {
+      res.rerender(
+        <ManagedDataInspector
+          data={json}
+          collapsed={false}
+          expandRoot
+          filter=""
+        />,
+      );
+      await sleep(200);
+    });
+
+    // everything visible again
+    await res.findByText(/awesomely/);
+    await res.findByText(/json/);
   });
-
-  // find by key
-  await act(async () => {
-    res.rerender(
-      <ManagedDataInspector
-        data={json}
-        collapsed={false}
-        expandRoot
-        filter="somel"
-      />,
-    );
-    await sleep(200);
-  });
-
-  await res.findByText(/cool/);
-  // hides the other part of the tree
-  await waitFor(() => {
-    expect(res.queryByText(/json/)).toBeNull();
-  });
-
-  await act(async () => {
-    res.rerender(
-      <ManagedDataInspector
-        data={json}
-        collapsed={false}
-        expandRoot
-        filter=""
-      />,
-    );
-    await sleep(200);
-  });
-
-  // everything visible again
-  await res.findByText(/awesomely/);
-  await res.findByText(/json/);
->>>>>>> fdff6aea
 });