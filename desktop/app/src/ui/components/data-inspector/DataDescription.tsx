--- conflicted
+++ resolved
@@ -616,8 +616,7 @@
         if (isUrl) {
           return (
             <>
-<<<<<<< HEAD
-              <Link href={val}>{val}</Link>
+              <Link href={val}>{highlighter.render(val)}</Link>
               {editable && (
                 <Glyph
                   name="pencil"
@@ -627,16 +626,6 @@
                   style={{cursor: 'pointer', marginLeft: 8}}
                 />
               )}
-=======
-              <Link href={val}>{highlighter.render(val)}</Link>
-              <Glyph
-                name="pencil"
-                variant="outline"
-                color={colors.light20}
-                size={16}
-                style={pencilStyle}
-              />
->>>>>>> c7ff6f62
             </>
           );
         } else {
