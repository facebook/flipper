/**
 * Copyright (c) Meta Platforms, Inc. and affiliates.
 *
 * This source code is licensed under the MIT license found in the
 * LICENSE file in the root directory of this source tree.
 *
 * @format
 */

// eslint-disable-next-line no-restricted-imports
import electron, {MenuItemConstructorOptions} from 'electron';
import {ElectronIpcClientMain} from './electronIpcMain';

export function setupMenuBar(electronIpcClient: ElectronIpcClientMain) {
  function trackMenuItems(
    menu: 'view' | 'root',
    items: MenuItemConstructorOptions[],
  ) {
    items.forEach((item) => {
      if (item.label && item.click) {
        electronIpcClient.send('menuItemAction', {
          menu,
          label: item.label,
          action: 'click',
        });
      }
    });
  }

  const template = getTemplate(trackMenuItems);
  // create actual menu instance
  const applicationMenu = electron.Menu.buildFromTemplate(template);
  // update menubar
  electron.Menu.setApplicationMenu(applicationMenu);
}

function getTemplate(
  trackMenuItems: (
    menu: 'view' | 'root',
    items: MenuItemConstructorOptions[],
  ) => void,
): Array<MenuItemConstructorOptions> {
  const viewMenu: MenuItemConstructorOptions[] = [
    {
      label: 'Reload',
      accelerator: 'CmdOrCtrl+R',
      click: function (_, focusedWindow: electron.BrowserWindow | undefined) {
<<<<<<< HEAD
        if (focusedWindow) {
          focusedWindow.reload();
        }
=======
        focusedWindow?.reload();
>>>>>>> 9c86aa4e
      },
    },
    {
      label: 'Toggle Full Screen',
      accelerator: (function () {
        if (process.platform === 'darwin') {
          return 'Ctrl+Command+F';
        } else {
          return 'F11';
        }
      })(),
      click: function (_, focusedWindow: electron.BrowserWindow | undefined) {
        if (focusedWindow) {
          focusedWindow.setFullScreen(!focusedWindow.isFullScreen());
        }
      },
    },
    {
      label: 'Actual Size',
      accelerator: (function () {
        return 'CmdOrCtrl+0';
      })(),
      click: function (_, focusedWindow: electron.BrowserWindow | undefined) {
        if (focusedWindow) {
          focusedWindow.webContents.setZoomLevel(0);
        }
      },
    },
    {
      label: 'Zoom In',
      accelerator: (function () {
        return 'CmdOrCtrl+=';
      })(),
      click: function (_, focusedWindow: electron.BrowserWindow | undefined) {
        if (focusedWindow) {
          const webContents = focusedWindow.webContents;
          webContents.setZoomLevel(webContents.getZoomLevel() + 1);
        }
      },
    },
    {
      label: 'Zoom Out',
      accelerator: (function () {
        return 'CmdOrCtrl+-';
      })(),
      click: function (_, focusedWindow: electron.BrowserWindow | undefined) {
        if (focusedWindow) {
          const webContents = focusedWindow.webContents;
          webContents.setZoomLevel(webContents.getZoomLevel() - 1);
        }
      },
    },
    {
      label: 'Toggle Developer Tools',
      accelerator: (function () {
        if (process.platform === 'darwin') {
          return 'Alt+Command+I';
        } else {
          return 'Ctrl+Shift+I';
        }
      })(),
      click: function (_, focusedWindow: electron.BrowserWindow | undefined) {
        if (focusedWindow) {
          // @ts-ignore: https://github.com/electron/electron/issues/7832
          focusedWindow.toggleDevTools();
        }
      },
    },
  ];
  trackMenuItems('view', viewMenu);

  const template: MenuItemConstructorOptions[] = [
    {
      label: 'Edit',
      submenu: [
        {
          label: 'Undo',
          accelerator: 'CmdOrCtrl+Z',
          role: 'undo',
        },
        {
          label: 'Redo',
          accelerator: 'Shift+CmdOrCtrl+Z',
          role: 'redo',
        },
        {
          type: 'separator',
        },
        {
          label: 'Cut',
          accelerator: 'CmdOrCtrl+X',
          role: 'cut',
        },
        {
          label: 'Copy',
          accelerator: 'CmdOrCtrl+C',
          role: 'copy',
        },
        {
          label: 'Paste',
          accelerator: 'CmdOrCtrl+V',
          role: 'paste',
        },
        {
          label: 'Select All',
          accelerator: 'CmdOrCtrl+A',
          role: 'selectAll',
        },
      ],
    },
    {
      label: 'View',
      submenu: viewMenu,
    },
    {
      label: 'Window',
      role: 'window',
      submenu: [
        {
          label: 'Minimize',
          accelerator: 'CmdOrCtrl+M',
          role: 'minimize',
        },
        {
          label: 'Close',
          accelerator: 'CmdOrCtrl+W',
          role: 'close',
        },
      ],
    },
  ];

  if (process.platform === 'darwin') {
    const name = electron.app.name;
    template.unshift({
      label: name,
      submenu: [
        {
          label: 'About ' + name,
          role: 'about',
        },
        {
          type: 'separator',
        },
        {
          label: 'Services',
          role: 'services',
          submenu: [],
        },
        {
          type: 'separator',
        },
        {
          label: 'Hide ' + name,
          accelerator: 'Command+H',
          role: 'hide',
        },
        {
          label: 'Hide Others',
          accelerator: 'Command+Shift+H',
          role: 'hideOthers',
        },
        {
          label: 'Show All',
          role: 'unhide',
        },
        {
          type: 'separator',
        },
        {
          label: 'Quit',
          accelerator: 'Command+Q',
          click: function () {
            electron.app.quit();
          },
        },
      ],
    });
    const windowMenu = template.find(function (m) {
      return m.role === 'window';
    });
    if (windowMenu) {
      (windowMenu.submenu as MenuItemConstructorOptions[]).push(
        {
          type: 'separator',
        },
        {
          label: 'Bring All to Front',
          role: 'front',
        },
      );
    }
  }

  trackMenuItems('root', template);

  return template;
}<|MERGE_RESOLUTION|>--- conflicted
+++ resolved
@@ -45,13 +45,7 @@
       label: 'Reload',
       accelerator: 'CmdOrCtrl+R',
       click: function (_, focusedWindow: electron.BrowserWindow | undefined) {
-<<<<<<< HEAD
-        if (focusedWindow) {
-          focusedWindow.reload();
-        }
-=======
         focusedWindow?.reload();
->>>>>>> 9c86aa4e
       },
     },
     {
