--- conflicted
+++ resolved
@@ -48,19 +48,11 @@
 
 const LOCALSTORAGE_MOCK_ROUTE_LIST_KEY = '__NETWORK_CACHED_MOCK_ROUTE_LIST';
 
-<<<<<<< HEAD
 export const BodyOptions = {
   formatted: 'formatted',
   parsed: 'parsed',
 };
 
-type PersistedState = {
-  requests: {[id: string]: Request};
-  responses: {[id: string]: Response};
-};
-
-=======
->>>>>>> 9efcbdce
 type State = {
   selectedIds: Array<RequestId>;
   searchTerm: string;
