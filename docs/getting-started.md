---
id: getting-started
title: Getting Started
sidebar_label: Getting Started
---

Sonar helps you debug Android and iOS apps running in an emulator/simulator or connected physical development devices. Sonar consists of two parts:

* The desktop app for macOS
* The native mobile SDKs for Android and iOS

To use Sonar, you need to add the mobile SDK to your app.

## Setup

### Desktop app

The desktop part of Sonar doesn't need any particular setup. Simply [download the latest build](https://www.facebook.com/sonar/public/mac) of our app and launch it. The desktop app is available for macOS and requires a working installation of the Android/iOS development tools on your system.

Once you start Sonar and launch an emulator/simulator or connect a device, you will already be able to see the device logs in Sonar. To see app specific data, you need to integrate our native SDKs with your app.

![Logs plugin](/docs/assets/initial.png)

### Setup your Android app

Sonar is distributed via JCenter. Add dependencies to your `build.gradle` file.

> Note: If you run into issues building the Android integration, check out [the
> tracking Github issue](https://github.com/facebook/Sonar/issues/21) for
> work-arounds while we're working on a solution.

```
repositories {
  jcenter()
}

dependencies {
  debugImplementation 'com.facebook.sonar:sonar:0.0.8'
}
```

Now you can initialize Sonar in your Application's `onCreate`-method like this:

```java
public class MyApplication extends Application {

  @Override
  public void onCreate() {
    super.onCreate();
    SoLoader.init(this, false);

    if (BuildConfig.DEBUG && SonarUtils.shouldEnableSonar(this)) {
      final SonarClient client = AndroidSonarClient.getInstance(this);
      client.addPlugin(new MySonarPlugin());
      client.start();
    }
  }
}
```

### Setup your iOS app

To integrate with an iOS app, you can use [CocoaPods](https://cocoapods.org). Add the mobile Sonar SDK and its dependencies to your `Podfile`:

```ruby
<<<<<<< HEAD

project 'Sample.xcodeproj'
=======
project 'MyApp.xcodeproj'
>>>>>>> 5163f8b9a3c3cc3fbcd067257c42c69144135b44
source 'https://github.com/facebook/Sonar.git'
source 'https://github.com/CocoaPods/Specs'
# Uncomment the next line to define a global platform for your project
swift_version = "4.1"
target 'MyApp' do
  pod 'SonarKit', '~>0.0.1'
  post_install do |installer|

        installer.pods_project.targets.each do |target|
            if ['YogaKit'].include? target.name
                target.build_configurations.each do |config|
                    config.build_settings['SWIFT_VERSION'] = swift_version
                end
            end
        end
    end
end
```

and install the dependencies by running `pod install`. When you open the Xcode workspace file for your app, you now can import and initialize Sonar in your AppDelegate.

```objective-c
#import <SonarKit/SonarClient.h>

@implementation AppDelegate

- (BOOL)application:(UIApplication *)application didFinishLaunchingWithOptions:(NSDictionary *)launchOptions
{
#if DEBUG
  SonarClient *client = [SonarClient sharedClient];
  [client addPlugin:[MySonarPlugin new]];
  [client start];
#endif
  ...
}
@end
```
<div class='warning'>

* We haven't released the dependency to CocoaPods yet, here is the [issue](https://github.com/facebook/Sonar/issues/132) by which you can track.
* If you do not use CocoaPods as a dependency management tool then currently there is no way to integrate SonarKit other than manually including all the dependencies and building it.
* For Android, Sonar works with both emulators and physical devices connected through USB. However on iOS, we don't yet support physical devices.
* Also Sonar doesn't work with swift projects as its written in C++ and had C++ dependencies. But we are working on supporting sonar for swift projects. You can find this issue [here](https://github.com/facebook/Sonar/issues/13)
</div>

## Ready for takeoff

Finally you need to add plugins to your Sonar client. See [Network Plugin](network-plugin.md) and [Layout Inspector Plugin](layout-plugin.md) on how to add them.<|MERGE_RESOLUTION|>--- conflicted
+++ resolved
@@ -63,17 +63,14 @@
 To integrate with an iOS app, you can use [CocoaPods](https://cocoapods.org). Add the mobile Sonar SDK and its dependencies to your `Podfile`:
 
 ```ruby
-<<<<<<< HEAD
-
-project 'Sample.xcodeproj'
-=======
 project 'MyApp.xcodeproj'
->>>>>>> 5163f8b9a3c3cc3fbcd067257c42c69144135b44
 source 'https://github.com/facebook/Sonar.git'
 source 'https://github.com/CocoaPods/Specs'
 # Uncomment the next line to define a global platform for your project
 swift_version = "4.1"
+
 target 'MyApp' do
+
   pod 'SonarKit', '~>0.0.1'
   post_install do |installer|
 
