--- conflicted
+++ resolved
@@ -17,19 +17,10 @@
     - OpenSSL-Universal (= 1.1.1100)
   - Flipper-Glog (0.5.0.3)
   - Flipper-PeerTalk (0.0.4)
-<<<<<<< HEAD
-  - Flipper-RSocket (1.4.3):
-    - Flipper-Folly (~> 2.6)
   - FlipperKit (0.136.0):
     - FlipperKit/Core (= 0.136.0)
   - FlipperKit/Core (0.136.0):
     - Flipper (~> 0.136.0)
-=======
-  - FlipperKit (0.135.0):
-    - FlipperKit/Core (= 0.135.0)
-  - FlipperKit/Core (0.135.0):
-    - Flipper (~> 0.135.0)
->>>>>>> e26ba0d9
     - FlipperKit/CppBridge
     - FlipperKit/FBCxxFollyDynamicConvert
     - FlipperKit/FBDefines
@@ -133,23 +124,14 @@
 SPEC CHECKSUMS:
   CocoaAsyncSocket: 065fd1e645c7abab64f7a6a2007a48038fdc6a99
   ComponentKit: 7bf7048b9814afc6b6641645a14177f95fd9b9ae
-<<<<<<< HEAD
   Flipper: e0ec7d38f846aa29c2dc02d0e45469ea2d3210f3
-=======
-  Flipper: 8d280c95b6a6d87a456d6b030df58e8859448267
->>>>>>> e26ba0d9
   Flipper-Boost-iOSX: fd1e2b8cbef7e662a122412d7ac5f5bea715403c
   Flipper-DoubleConversion: 3d3d04a078d4f3a1b6c6916587f159dc11f232c4
   Flipper-Fmt: 60cbdd92fc254826e61d669a5d87ef7015396a9b
   Flipper-Folly: 584845625005ff068a6ebf41f857f468decd26b3
   Flipper-Glog: 7761f5362d23ead28c19afc2dd1d819f00e40df9
   Flipper-PeerTalk: 116d8f857dc6ef55c7a5a75ea3ceaafe878aadc9
-<<<<<<< HEAD
-  Flipper-RSocket: d9d9ade67cbecf6ac10730304bf5607266dd2541
   FlipperKit: c2d1e8001b46a01e3fcd549668f41a6aea5e22cd
-=======
-  FlipperKit: cee3e36ceed7a69751303c0dfdd062269889ff3e
->>>>>>> e26ba0d9
   libevent: 4049cae6c81cdb3654a443be001fb9bdceff7913
   OpenSSL-Universal: ebc357f1e6bc71fa463ccb2fe676756aff50e88c
   RenderCore: 090beb17b5bff80b86929a7ceb49df789923d23a
