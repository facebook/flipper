--- conflicted
+++ resolved
@@ -1,27 +1,13 @@
 project 'Sample.xcodeproj'
 source 'https://github.com/facebook/Sonar.git'
 source 'https://github.com/CocoaPods/Specs'
-# Uncomment the next line to define a global platform for your project
 swift_version = "4.1"
 
+target 'Sample' do
+  pod 'SonarKit', '~> 0.0.2'
+  pod 'SonarKit/SonarKitLayoutComponentKitSupport', '~>0.0.1'
+  pod 'SonarKit/SKIOSNetworkPlugin', '~>0.0.1'
 
-target 'Sample' do
-
-<<<<<<< HEAD
-  pod 'RSocket', :podspec => '../third-party-podspecs/RSocket.podspec'
-  pod 'DoubleConversion', :podspec => '../third-party-podspecs/DoubleConversion.podspec'
-  pod 'glog', :podspec => '../third-party-podspecs/glog.podspec'
-  pod 'Folly', :podspec => '../third-party-podspecs/Folly.podspec'
-  pod 'PeerTalk', :podspec => '../third-party-podspecs/PeerTalk.podspec'
-  pod 'ComponentKit', :podspec => '../third-party-podspecs/ComponentKit.podspec'
-  pod 'Yoga', '~> 1.8.1', :modular_headers => true
-  pod 'Sonar', :path => '../../xplat/Sonar'
-  pod 'SonarKit', :path => '../'
-  pod 'SonarKit/SonarKitLayoutComponentKitSupport', :path => '../'
-  pod 'SonarKit/SKIOSNetworkPlugin', :path => '../'
-=======
-  pod 'SonarKit', '~>0.0.1'
->>>>>>> c6eb0d6b
   post_install do |installer|
 
         installer.pods_project.targets.each do |target|
