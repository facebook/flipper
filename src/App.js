/**
 * Copyright 2018-present Facebook.
 * This source code is licensed under the MIT license found in the
 * LICENSE file in the root directory of this source tree.
 * @format
 */

import React from 'react';
import {FlexColumn, FlexRow} from 'flipper';
import {connect} from 'react-redux';
import WelcomeScreen from './chrome/WelcomeScreen.tsx';
import TitleBar from './chrome/TitleBar.tsx';
import MainSidebar from './chrome/MainSidebar.js';
import BugReporterDialog from './chrome/BugReporterDialog.js';
import ErrorBar from './chrome/ErrorBar.js';
import ShareSheet from './chrome/ShareSheet.js';
import SignInSheet from './chrome/SignInSheet.js';
import ExportDataPluginSheet from './chrome/ExportDataPluginSheet.js';
import ShareSheetExportFile from './chrome/ShareSheetExportFile.js';
import PluginContainer from './PluginContainer.js';
import Sheet from './chrome/Sheet.js';
import {ipcRenderer, remote} from 'electron';
import PluginDebugger from './chrome/PluginDebugger.js';
import {
  ShareType,
  ActiveSheet,
  ACTIVE_SHEET_BUG_REPORTER,
  ACTIVE_SHEET_PLUGIN_DEBUGGER,
  ACTIVE_SHEET_SHARE_DATA,
  ACTIVE_SHEET_SIGN_IN,
  ACTIVE_SHEET_SHARE_DATA_IN_FILE,
  ACTIVE_SHEET_SELECT_PLUGINS_TO_EXPORT,
  ACTIVE_SHEET_PLUGIN_SHEET,
} from './reducers/application.tsx';
import type {Logger} from './fb-interfaces/Logger.js';
import type BugReporter from './fb-stubs/BugReporter.js';
import type BaseDevice from './devices/BaseDevice.js';
<<<<<<< HEAD
import type {ActiveSheet} from './reducers/application.js';

=======
>>>>>>> fc0966a1
const version = remote.app.getVersion();

type OwnProps = {|
  logger: Logger,
  bugReporter: BugReporter,
|};

type Props = {|
  ...OwnProps,
  leftSidebarVisible: boolean,
  selectedDevice: ?BaseDevice,
  error: ?string,
  activeSheet: ActiveSheet,
  share: ?ShareType,
|};

export class App extends React.Component<Props> {
  componentDidMount() {
    // track time since launch
    const [s, ns] = process.hrtime();
    const launchEndTime = s * 1e3 + ns / 1e6;
    ipcRenderer.on('getLaunchTime', (event, launchStartTime) => {
      this.props.logger.track(
        'performance',
        'launchTime',
        launchEndTime - launchStartTime,
      );
    });
    ipcRenderer.send('getLaunchTime');
    ipcRenderer.send('componentDidMount');
  }

  getSheet = (onHide: () => mixed) => {
    const {activeSheet} = this.props;
    switch (activeSheet) {
      case ACTIVE_SHEET_BUG_REPORTER:
        return (
          <BugReporterDialog
            bugReporter={this.props.bugReporter}
            onHide={onHide}
          />
        );
      case ACTIVE_SHEET_PLUGIN_DEBUGGER:
        return <PluginDebugger onHide={onHide} />;
      case ACTIVE_SHEET_SHARE_DATA:
        return <ShareSheet onHide={onHide} logger={this.props.logger} />;
      case ACTIVE_SHEET_SIGN_IN:
        return <SignInSheet onHide={onHide} />;
      case ACTIVE_SHEET_SELECT_PLUGINS_TO_EXPORT:
        return <ExportDataPluginSheet onHide={onHide} />;
      case ACTIVE_SHEET_SHARE_DATA_IN_FILE:
        return (
          <ShareSheetExportFile
            onHide={onHide}
            file={
              this.props.share && this.props.share.type === 'file'
                ? this.props.share.file
                : undefined
            }
            logger={this.props.logger}
          />
        );
      case ACTIVE_SHEET_PLUGIN_SHEET:
        // Currently unused.
        return null;
      default:
        return null;
    }
  };

  render() {
    return (
      <FlexColumn grow={true}>
        <TitleBar version={version} />
        <Sheet>{this.getSheet}</Sheet>
        <FlexRow grow={true}>
          {this.props.leftSidebarVisible && <MainSidebar />}
          {this.props.selectedDevice ? (
            <PluginContainer logger={this.props.logger} />
          ) : (
            <WelcomeScreen />
          )}
        </FlexRow>
        <ErrorBar text={this.props.error} />
      </FlexColumn>
    );
  }
}

export default connect<Props, OwnProps, _, _, _, _>(
  ({
    application: {leftSidebarVisible, activeSheet, share},
    connections: {selectedDevice, error},
  }) => ({
    leftSidebarVisible,
    selectedDevice,
    activeSheet,
    share: share,
    error,
  }),
)(App);<|MERGE_RESOLUTION|>--- conflicted
+++ resolved
@@ -35,11 +35,8 @@
 import type {Logger} from './fb-interfaces/Logger.js';
 import type BugReporter from './fb-stubs/BugReporter.js';
 import type BaseDevice from './devices/BaseDevice.js';
-<<<<<<< HEAD
 import type {ActiveSheet} from './reducers/application.js';
 
-=======
->>>>>>> fc0966a1
 const version = remote.app.getVersion();
 
 type OwnProps = {|
