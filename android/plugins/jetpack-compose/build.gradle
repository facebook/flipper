/*
 * Copyright (c) Meta Platforms, Inc. and affiliates.
 *
 * This source code is licensed under the MIT license found in the
 * LICENSE file in the root directory of this source tree.
 */

apply plugin: 'com.android.library'
apply plugin: 'kotlin-android'

android {
    namespace 'com.facebook.flipper.plugins.jetpackcompose'
    compileSdkVersion rootProject.compileSdkVersion
    buildToolsVersion rootProject.buildToolsVersion

    defaultConfig {
        minSdkVersion rootProject.minSdkVersion
        targetSdkVersion rootProject.targetSdkVersion
    }

    compileOptions {
        targetCompatibility rootProject.javaTargetVersion
        sourceCompatibility rootProject.javaTargetVersion
    }

    dependencies {
        implementation project(':android')
        implementation 'androidx.compose.ui:ui:1.4.3'
        implementation 'androidx.compose.ui:ui-tooling:1.4.3'
        implementation 'org.jetbrains.kotlin:kotlin-reflect:1.9.0'
    }
}

<<<<<<< HEAD
apply plugin: 'com.vanniktech.maven.publish'

import com.vanniktech.maven.publish.SonatypeHost
mavenPublishing {
  // Disable javadoc publishing
  publishToMavenCentral(SonatypeHost.DEFAULT, false)
}
=======

apply plugin: 'com.vanniktech.maven.publish'
>>>>>>> bbc35ae5
<|MERGE_RESOLUTION|>--- conflicted
+++ resolved
@@ -31,7 +31,7 @@
     }
 }
 
-<<<<<<< HEAD
+
 apply plugin: 'com.vanniktech.maven.publish'
 
 import com.vanniktech.maven.publish.SonatypeHost
@@ -39,7 +39,3 @@
   // Disable javadoc publishing
   publishToMavenCentral(SonatypeHost.DEFAULT, false)
 }
-=======
-
-apply plugin: 'com.vanniktech.maven.publish'
->>>>>>> bbc35ae5
