os: osx
osx_image: xcode9.4

matrix:
  include:
    - language: node_js
      node_js:
        - "8"

      install:
        - yarn
        - cd website
        - yarn
        - cd ..

      script:
        - yarn lint
        - yarn build --mac --version=$TRAVIS_BUILD_NUMBER
        - cd website
        - yarn build
        - cd ..

      deploy:
        - provider: pages
          skip-cleanup: true
          github-token: $GITHUB_TOKEN
          fqdn: fbsonar.com
          local-dir: website/build/sonar
          keep-history: true
          on:
            branch: master
    - language: node_js
      node_js:
        - "10"

      install:
        - yarn
        - cd website
        - yarn
        - cd ..

      script:
        - yarn lint
        - yarn build --mac --version=$TRAVIS_BUILD_NUMBER
        - cd website
        - yarn build
        - cd ..

    - language: objective-c

      before_install:
        - pod repo update

      install:
        - cd iOS/Sample
        - pod install
        - cd ../../

      script:
        - cd iOS/Sample
        - xcodebuild -showsdks
<<<<<<< HEAD
        - xcodebuild clean build -workspace Sample.xcworkspace -scheme Pods-Sample -sdk iphonesimulator11.4
    - language: android
        os: linux
        before_cache:
            -rm -f $HOME/.gradle/caches/modules-2/modules-2.lock
            -rm -fr $HOME/.gradle/caches/*/plugin-resolution/
        cache:
            directories:
                -$HOME/.gradle/caches/
                -$HOME/.gradle/wrapper/
        android:
          components:
            # Uncomment the lines below if you want to
            # use the latest revision of Android SDK Tools
            - tools
            - platform-tools

            # The BuildTools version used by your project
            - build-tools-27.0.3

            # The SDK version used to compile your project
            - android-27

            # Additional components
            - extra-google-google_play_services
            - extra-google-m2repository
            - extra-android-m2repository
            - addon-google_apis-google-27

            # Specify at least one system image,
            # if you need to run emulator(s) during your tests
            - sys-img-armeabi-v7a-android-27
      script:
        - ./gradlew :sample:build
=======
        - xcodebuild clean build -workspace Sample.xcworkspace -scheme Pods-Sample -sdk iphonesimulator11.4
>>>>>>> 49c533ed
<|MERGE_RESOLUTION|>--- conflicted
+++ resolved
@@ -59,8 +59,8 @@
       script:
         - cd iOS/Sample
         - xcodebuild -showsdks
-<<<<<<< HEAD
         - xcodebuild clean build -workspace Sample.xcworkspace -scheme Pods-Sample -sdk iphonesimulator11.4
+
     - language: android
         os: linux
         before_cache:
@@ -93,7 +93,4 @@
             # if you need to run emulator(s) during your tests
             - sys-img-armeabi-v7a-android-27
       script:
-        - ./gradlew :sample:build
-=======
-        - xcodebuild clean build -workspace Sample.xcworkspace -scheme Pods-Sample -sdk iphonesimulator11.4
->>>>>>> 49c533ed
+        - ./gradlew :sample:build